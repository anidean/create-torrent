--- conflicted
+++ resolved
@@ -30,13 +30,8 @@
     "xtend": "^4.0.1"
   },
   "devDependencies": {
-<<<<<<< HEAD
-    "airtap": "0.0.7",
+    "airtap": "0.1.0",
     "brfs": "^2.0.0",
-=======
-    "airtap": "0.1.0",
-    "brfs": "^1.1.2",
->>>>>>> f5824087
     "parse-torrent": "^6.0.0",
     "standard": "*",
     "tape": "^4.0.0",
