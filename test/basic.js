--- conflicted
+++ resolved
@@ -1,11 +1,7 @@
 var createTorrent = require('../')
 var parseTorrent = require('parse-torrent')
 var test = require('tape')
-<<<<<<< HEAD
-var Path = require('path')
-=======
 var path = require('path')
->>>>>>> 011be75f
 
 test('implicit torrent name and file name', function (t) {
   t.plan(5)
@@ -117,17 +113,10 @@
     t.equal(parsedTorrent.files.length, 2)
 
     t.equal(parsedTorrent.files[0].name, 'My Cool File 1')
-<<<<<<< HEAD
-    t.equal(parsedTorrent.files[0].path, Path.join('My Cool Torrent', 'My Cool File 1'))
-
-    t.equal(parsedTorrent.files[1].name, 'My Cool File 2')
-    t.equal(parsedTorrent.files[1].path, Path.join('My Cool Torrent', 'My Cool File 2'))
-=======
     t.equal(parsedTorrent.files[0].path, path.join('My Cool Torrent', 'My Cool File 1'))
 
     t.equal(parsedTorrent.files[1].name, 'My Cool File 2')
     t.equal(parsedTorrent.files[1].path, path.join('My Cool Torrent', 'My Cool File 2'))
->>>>>>> 011be75f
   })
 })
 
@@ -167,17 +156,10 @@
     t.equal(parsedTorrent.files.length, 2)
 
     t.equal(parsedTorrent.files[0].name, 'My Cool File 1')
-<<<<<<< HEAD
-    t.equal(parsedTorrent.files[0].path, Path.join('My Cool Torrent', 'My Cool File 1'))
-
-    t.equal(parsedTorrent.files[1].name, 'My Cool File 2')
-    t.equal(parsedTorrent.files[1].path, Path.join('My Cool Torrent', 'My Cool File 2'))
-=======
     t.equal(parsedTorrent.files[0].path, path.join('My Cool Torrent', 'My Cool File 1'))
 
     t.equal(parsedTorrent.files[1].name, 'My Cool File 2')
     t.equal(parsedTorrent.files[1].path, path.join('My Cool Torrent', 'My Cool File 2'))
->>>>>>> 011be75f
   })
 })
 
@@ -217,16 +199,9 @@
     t.equal(parsedTorrent.files.length, 2)
 
     t.equal(parsedTorrent.files[0].name, 'My Cool File 1')
-<<<<<<< HEAD
-    t.equal(parsedTorrent.files[0].path, Path.join('My Cool Folder', 'My Cool File 1'))
-
-    t.equal(parsedTorrent.files[1].name, 'My Cool File 2')
-    t.equal(parsedTorrent.files[1].path, Path.join('My Cool Folder', 'My Cool File 2'))
-=======
     t.equal(parsedTorrent.files[0].path, path.join('My Cool Folder', 'My Cool File 1'))
 
     t.equal(parsedTorrent.files[1].name, 'My Cool File 2')
     t.equal(parsedTorrent.files[1].path, path.join('My Cool Folder', 'My Cool File 2'))
->>>>>>> 011be75f
   })
 })